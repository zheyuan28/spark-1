package spark

import scala.collection.mutable.ArrayBuffer
import scala.collection.mutable.HashMap

<<<<<<< HEAD
import spark.executor.{ShuffleReadMetrics, TaskMetrics}
import spark.serializer.Serializer
import spark.storage.{DelegateBlockFetchTracker, BlockManagerId}
import spark.util.{CompletionIterator, TimedIterator}

=======
import spark.storage.BlockManagerId
import spark.util.CompletionIterator
>>>>>>> f708dda8

private[spark] class BlockStoreShuffleFetcher extends ShuffleFetcher with Logging {

  override def fetch[K, V](
    shuffleId: Int, reduceId: Int, metrics: TaskMetrics, serializer: Serializer) = {

    logDebug("Fetching outputs for shuffle %d, reduce %d".format(shuffleId, reduceId))
    val blockManager = SparkEnv.get.blockManager

    val startTime = System.currentTimeMillis
    val statuses = SparkEnv.get.mapOutputTracker.getServerStatuses(shuffleId, reduceId)
    logDebug("Fetching map output location for shuffle %d, reduce %d took %d ms".format(
      shuffleId, reduceId, System.currentTimeMillis - startTime))

    val splitsByAddress = new HashMap[BlockManagerId, ArrayBuffer[(Int, Long)]]
    for (((address, size), index) <- statuses.zipWithIndex) {
      splitsByAddress.getOrElseUpdate(address, ArrayBuffer()) += ((index, size))
    }

    val blocksByAddress: Seq[(BlockManagerId, Seq[(String, Long)])] = splitsByAddress.toSeq.map {
      case (address, splits) =>
        (address, splits.map(s => ("shuffle_%d_%d_%d".format(shuffleId, s._1, reduceId), s._2)))
    }

    def unpackBlock(blockPair: (String, Option[Iterator[Any]])) : Iterator[(K, V)] = {
      val blockId = blockPair._1
      val blockOption = blockPair._2
      blockOption match {
        case Some(block) => {
          block.asInstanceOf[Iterator[(K, V)]]
        }
        case None => {
          val regex = "shuffle_([0-9]*)_([0-9]*)_([0-9]*)".r
          blockId match {
            case regex(shufId, mapId, _) =>
              val address = statuses(mapId.toInt)._1
              throw new FetchFailedException(address, shufId.toInt, mapId.toInt, reduceId, null)
            case _ =>
              throw new SparkException(
                "Failed to get block " + blockId + ", which is not a shuffle block")
          }
        }
      }
    }

<<<<<<< HEAD
    val blockFetcherItr = blockManager.getMultiple(blocksByAddress, serializer)
    val itr = new TimedIterator(blockFetcherItr.flatMap(unpackBlock)) with DelegateBlockFetchTracker
    itr.setDelegate(blockFetcherItr)
=======
    val blockFetcherItr = blockManager.getMultiple(blocksByAddress)
    val itr = blockFetcherItr.flatMap(unpackBlock)
>>>>>>> f708dda8
    CompletionIterator[(K,V), Iterator[(K,V)]](itr, {
      val shuffleMetrics = new ShuffleReadMetrics
      shuffleMetrics.remoteFetchTime = blockFetcherItr.remoteFetchTime
      shuffleMetrics.fetchWaitTime = blockFetcherItr.fetchWaitTime
      shuffleMetrics.remoteBytesRead = blockFetcherItr.remoteBytesRead
      shuffleMetrics.totalBlocksFetched = blockFetcherItr.totalBlocks
      shuffleMetrics.localBlocksFetched = blockFetcherItr.numLocalBlocks
      shuffleMetrics.remoteBlocksFetched = blockFetcherItr.numRemoteBlocks
      metrics.shuffleReadMetrics = Some(shuffleMetrics)
    })
  }
}<|MERGE_RESOLUTION|>--- conflicted
+++ resolved
@@ -3,16 +3,11 @@
 import scala.collection.mutable.ArrayBuffer
 import scala.collection.mutable.HashMap
 
-<<<<<<< HEAD
 import spark.executor.{ShuffleReadMetrics, TaskMetrics}
 import spark.serializer.Serializer
-import spark.storage.{DelegateBlockFetchTracker, BlockManagerId}
-import spark.util.{CompletionIterator, TimedIterator}
-
-=======
 import spark.storage.BlockManagerId
 import spark.util.CompletionIterator
->>>>>>> f708dda8
+
 
 private[spark] class BlockStoreShuffleFetcher extends ShuffleFetcher with Logging {
 
@@ -58,14 +53,9 @@
       }
     }
 
-<<<<<<< HEAD
     val blockFetcherItr = blockManager.getMultiple(blocksByAddress, serializer)
-    val itr = new TimedIterator(blockFetcherItr.flatMap(unpackBlock)) with DelegateBlockFetchTracker
-    itr.setDelegate(blockFetcherItr)
-=======
-    val blockFetcherItr = blockManager.getMultiple(blocksByAddress)
     val itr = blockFetcherItr.flatMap(unpackBlock)
->>>>>>> f708dda8
+
     CompletionIterator[(K,V), Iterator[(K,V)]](itr, {
       val shuffleMetrics = new ShuffleReadMetrics
       shuffleMetrics.remoteFetchTime = blockFetcherItr.remoteFetchTime
